# Change Log
All notable changes to this project will be documented in this file, following the suggestions of [Keep a CHANGELOG](http://keepachangelog.com/). This project adheres to [Semantic Versioning](http://semver.org/).

## Unreleased

- Focus node 
  - Can be on root
  - Focus node radius, radius_factor, radius_extent parameters
- Breaking: Change `transparency` to `opacity`
- Breaking: Renamed geometrical primitive `line` to `tube`
- Breaking: Change multiple geometrical primitive parameters
- Multi-state data model tweaks
- Support for representation-specific parameters (customize presentation visuals)
- Add `coarse` component kind
- Add `spacefill` representation
- Add `element_granularity` field to component expressions
- Add I/HM basic restraints example
- Add primitives: ellipse, ellipsoid, box, arrow
<<<<<<< HEAD
- Add membrane orientation examples
=======
- Add basic support for volumetric data
>>>>>>> 930ca0de


## [v1.1.0] - 2024-12-09

- Support for multiple states in one `.msvj` file
- Configurable transitions/animations between states
- Configurable opacity of representations
- Add support for additional/custom properties on each node ("vendor-specific properties")
  - This allows users to store custom data 
  - Mol* can be instructed to show non-covalent interactions by providing vendor-specific properties
- Fixes several issues with defined types
- Support `ref` property on `Node` which enables referencing nodes by this value
- Geometrical primitives support (experimental and under development)

## [v1.0.0] - 2024-04-10
- Initial release<|MERGE_RESOLUTION|>--- conflicted
+++ resolved
@@ -16,11 +16,8 @@
 - Add `element_granularity` field to component expressions
 - Add I/HM basic restraints example
 - Add primitives: ellipse, ellipsoid, box, arrow
-<<<<<<< HEAD
+- Add basic support for volumetric data
 - Add membrane orientation examples
-=======
-- Add basic support for volumetric data
->>>>>>> 930ca0de
 
 
 ## [v1.1.0] - 2024-12-09
