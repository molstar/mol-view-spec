from molviewspec.nodes import (
    ColorCifCategoryParams,
    ColorParams,
    ColorT,
    ComponentParams,
    ComponentSelectorT,
    DownloadParams,
    LabelCifCategoryParams,
    LabelParams,
    Node,
    ParseFormatT,
    ParseParams,
    RepresentationParams,
    RepresentationTypeT,
    StructureParams,
)


def create_builder() -> "Root":
    return Root()


class Root:
    def __init__(self) -> None:
        self.node = Node(kind="root")

    def download(self, *, url: str) -> "Download":
        node = Node(kind="download", params=DownloadParams(url=url))
        if "children" not in self.node:
            self.node["children"] = []
        self.node["children"].append(node)
        return Download(node=node, root=self)

    # TODO Root inherit from _Base and have special __init__ with `self.root = self`?


class _Base:
    def __init__(self, *, root: Root, node: Node) -> None:
        self.root = root
        self.node = node

    def add_child(self, node: Node) -> None:
        if "children" not in self.node:
            self.node["children"] = []
        self.node["children"].append(node)


class Download(_Base):
    def parse(self, *, format: ParseFormatT, is_binary: bool | None = None) -> "Parse":
        params: ParseParams = {"format": format}
        if is_binary is not None:
            params["is_binary"] = is_binary
        node = Node(kind="parse", params=params)
        self.add_child(node)
        return Parse(node=node, root=self.root)


class Parse(_Base):
    def structure(self, *, assembly_id: str | None = None, model_index: int | None = None) -> "Structure":
        params: StructureParams = {}
        if assembly_id is not None:
            params["assembly_id"] = assembly_id
        if model_index is not None:
            params["model_index"] = model_index
        node = Node(kind="structure", params=params)
        self.add_child(node)
        return Structure(node=node, root=self.root)


class Structure(_Base):
    def component(self, *, selector: ComponentSelectorT = "all") -> "Component":
        params: ComponentParams = {"selector": selector}
        node = Node(kind="component", params=params)
        self.add_child(node)
        return Component(node=node, root=self.root)

    def label(self, *, label_asym_id: str, label_seq_id: int, text: str) -> "Structure":
        # TODO at which level of the hierarchy do these make most sense?
        params: LabelParams = {"label_asym_id": label_asym_id, "label_seq_id": label_seq_id, "text": text}
        node = Node(kind="label", params=params)
        self.add_child(node)
        return self

    def label_from_cif(self, *, cif_category_name: str) -> "Structure":
        params: LabelCifCategoryParams = {"category_name": cif_category_name}
<<<<<<< HEAD
        node: Node = {"kind": "label-from-cif", "params": params}
=======
        node = Node(kind="label_from_cif", params=params)
>>>>>>> 9007a7f4
        self.add_child(node)
        return self


class Component(_Base):
    def representation(self, *, type: RepresentationTypeT = "cartoon", color: ColorT | None = None) -> "Representation":
        params: RepresentationParams = {"type": type}
        if color is not None:
            params["color"] = color
<<<<<<< HEAD
        node: Node = {"kind": "representation", "params": params}
=======
        node = Node(kind="representation", params=params)
>>>>>>> 9007a7f4
        self.add_child(node)
        return Representation(node=node, root=self.root)


class Representation(_Base):
    def color(self, *, label_asym_id: str, label_seq_id: int, color: ColorT) -> "Representation":
        params: ColorParams = {"label_asym_id": label_asym_id, "label_seq_id": label_seq_id, "color": color}
        node = Node(kind="color", params=params)
        self.add_child(node)
        return self

    def color_from_cif(self, *, cif_category_name: str) -> "Representation":
        params: ColorCifCategoryParams = {"category_name": cif_category_name}
        node = Node(kind="color-from-cif", params=params)
        self.add_child(node)
        return self<|MERGE_RESOLUTION|>--- conflicted
+++ resolved
@@ -83,11 +83,7 @@
 
     def label_from_cif(self, *, cif_category_name: str) -> "Structure":
         params: LabelCifCategoryParams = {"category_name": cif_category_name}
-<<<<<<< HEAD
-        node: Node = {"kind": "label-from-cif", "params": params}
-=======
         node = Node(kind="label_from_cif", params=params)
->>>>>>> 9007a7f4
         self.add_child(node)
         return self
 
@@ -97,11 +93,7 @@
         params: RepresentationParams = {"type": type}
         if color is not None:
             params["color"] = color
-<<<<<<< HEAD
-        node: Node = {"kind": "representation", "params": params}
-=======
         node = Node(kind="representation", params=params)
->>>>>>> 9007a7f4
         self.add_child(node)
         return Representation(node=node, root=self.root)
 
