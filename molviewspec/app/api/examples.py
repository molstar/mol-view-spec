--- conflicted
+++ resolved
@@ -21,7 +21,6 @@
     return JSONResponse(builder.node)
 
 
-<<<<<<< HEAD
 @router.get("/label/{id}")
 async def label_example(id: str):
     builder = Root()
@@ -49,7 +48,8 @@
         .representation(type="ball-and-stick")\
         .color_from_cif(cif_category_name="my_custom_cif_category")
     return JSONResponse(builder.node)
-=======
+
+
 @router.get("/data/{id}/molecule")
 async def cif_data(id: str):
     path = settings.TEST_DATA_DIR / id / "molecule.cif"
@@ -82,5 +82,4 @@
 @router.get("/data/{id}/json/{name}")
 async def json_data(id: str, name: str):
     path = settings.TEST_DATA_DIR / id / f"{name}.json"
-    return FileResponse(path)
->>>>>>> a8f3e849
+    return FileResponse(path)