--- conflicted
+++ resolved
@@ -556,9 +556,11 @@
         format="json",
     )
     structure.component(selector="ion").representation(type="surface").color_from_url(
-<<<<<<< HEAD
-        schema="all-atomic", url="http://0.0.0.0:9000/api/v1/examples/data/1h9t/json/domains", format="json",
-    )
+        schema="all-atomic",
+        url="http://0.0.0.0:9000/api/v1/examples/data/1h9t/json/domains",
+        format="json",
+    )
+
     # structure.label(text='structure')
     # structure.component(selector=[ComponentExpression(atom_index=4404), ComponentExpression(atom_index=4405), ComponentExpression(label_asym_id='A')])
 
@@ -589,48 +591,7 @@
     structure.component(selector=ComponentExpression(label_asym_id='B', label_seq_id=125)).label(text='Ligand binding')
     structure.component(selector=ComponentExpression(label_asym_id='B', label_seq_id=129)).label(text='Ligand binding')
     structure.component(selector=ComponentExpression(label_asym_id='B', beg_label_seq_id=203, end_label_seq_id=205)).label(text='Ligand binding')
-=======
-        schema="all-atomic",
-        url="http://0.0.0.0:9000/api/v1/examples/data/1h9t/json/domains",
-        format="json",
-    )
-    structure.label(text="DNA-binding", schema="all-atomic", label_asym_id="A", beg_label_seq_id=9, end_label_seq_id=83)
-    structure.label(text="DNA-binding", schema="all-atomic", label_asym_id="B", beg_label_seq_id=9, end_label_seq_id=83)
-    structure.label(
-        text="Acyl-CoA\nbinding", schema="all-atomic", label_asym_id="A", beg_label_seq_id=84, end_label_seq_id=231
-    )
-    structure.label(
-        text="Acyl-CoA binding", schema="all-atomic", label_asym_id="B", beg_label_seq_id=84, end_label_seq_id=231
-    )
-    structure.label(text="DNA X", schema="all-atomic", label_asym_id="C")
-    structure.label(text="DNA Y", schema="all-atomic", label_asym_id="D")
-
-    structure.label(text="DNA Y O5'", schema="all-atomic", label_asym_id="D", atom_id=4016)
-    structure.label(text="DNA Y O3'", schema="all-atomic", label_asym_id="D", atom_id=4391)
-    structure.label(text="Gold", schema="all-atomic", label_asym_id="E")
-    structure.label(text="Gold", schema="all-atomic", label_asym_id="H")
-    structure.label(text="Chloride", schema="all-atomic", label_asym_id="F")
-    structure.label(text="Chloride", schema="all-atomic", label_asym_id="G")
-    structure.label(text="Chloride", schema="all-atomic", label_asym_id="I")
-
-    structure.label(text="Ligand binding", schema="all-atomic", label_asym_id="A", label_seq_id=57)
-    structure.label(text="Ligand binding", schema="all-atomic", label_asym_id="A", label_seq_id=67)
-    structure.label(text="Ligand binding", schema="all-atomic", label_asym_id="A", label_seq_id=121)
-    structure.label(text="Ligand binding", schema="all-atomic", label_asym_id="A", label_seq_id=125)
-    structure.label(text="Ligand binding", schema="all-atomic", label_asym_id="A", label_seq_id=129)
-    structure.label(text="Ligand binding", schema="all-atomic", label_asym_id="A", label_seq_id=178)
-    structure.label(
-        text="Ligand binding", schema="all-atomic", label_asym_id="A", beg_label_seq_id=203, end_label_seq_id=205
-    )
-    structure.label(text="Ligand binding", schema="all-atomic", label_asym_id="B", label_seq_id=67)
-    structure.label(text="Ligand binding", schema="all-atomic", label_asym_id="B", label_seq_id=121)
-    structure.label(text="Ligand binding", schema="all-atomic", label_asym_id="B", label_seq_id=125)
-    structure.label(text="Ligand binding", schema="all-atomic", label_asym_id="B", label_seq_id=129)
-    structure.label(text="Ligand binding", schema="all-atomic", label_asym_id="B", label_seq_id=178)
-    structure.label(
-        text="Ligand binding", schema="all-atomic", label_asym_id="B", beg_label_seq_id=203, end_label_seq_id=205
-    )
->>>>>>> be4222d3
+
     return JSONResponse(builder.get_state())
 
 
