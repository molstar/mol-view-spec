--- conflicted
+++ resolved
@@ -258,7 +258,6 @@
     return Snapshot(kind="single", root=template.get_node(), metadata=metadata)
 
 
-<<<<<<< HEAD
 @router.get("/multiple-states-alignment")
 async def multiple_states_alignment() -> MVSResponse:
     """Example of multi-state using `camera` node"""
@@ -302,6 +301,7 @@
         States(kind="multiple", metadata=metadata, snapshots=snapshots).json(exclude_none=True, indent=2)
     )
 
+
 @router.get("/multiple-states-alignment-focus")
 async def multiple_states_alignment_focus() -> MVSResponse:
     """Example of multi-state using `focus` node"""
@@ -345,6 +345,7 @@
         States(kind="multiple", metadata=metadata, snapshots=snapshots).json(exclude_none=True, indent=2)
     )
 
+
 camera1 = {
         'target': (49.825582, -1.340038, 26.471059),
         'position': (-4.449025, 31.275798, 17.857061),
@@ -372,6 +373,7 @@
     'direction': (0.67915562,  0.59064435, -0.43576013),
     'up': (0.5701116198257888, -0.050566846964212424, 0.8200095944119795)}
 
+
 def make_snapshot(key: str, *, description: str | None = None, align: bool = True, duration: int | None, transition_duration: int | None = None, color1: str = '#dddddd', color2: str = '#4fc64f', 
         camera = None, focus: Literal['protein', 'ligand', None] = None, orient = orient1, show: list[str] | None = None) -> Snapshot:
     builder = create_builder()
@@ -422,7 +424,8 @@
                                 lingerDurationMs=duration, transitionDurationMs=transition_duration,
                                 )
     return Snapshot(kind="single", root=builder.get_node(), metadata=metadata)
-=======
+
+
 @router.get("/additional-properties")
 async def additional_properties_example() -> MVSResponse:
     """
@@ -670,7 +673,6 @@
     )
     return PlainTextResponse(builder.get_state())
 
->>>>>>> abd11d96
 
 ##############################################################################
 # meta endpoints
