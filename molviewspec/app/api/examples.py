--- conflicted
+++ resolved
@@ -351,10 +351,12 @@
     cif_1wrf = builder.download(url=f"https://www.ebi.ac.uk/pdbe/entry-files/download/1wrf_updated.cif").parse(
         format="mmcif"
     )
-<<<<<<< HEAD
-    model_0 = cif_1wrf.model_structure(model_index=0).component().representation(color="white")
-    model_1 = cif_1wrf.model_structure(model_index=1).component().representation(color="red")
-    model_2 = cif_1wrf.model_structure(model_index=2).component().representation(color="blue")
+    # model_0 = cif_1wrf.model_structure(model_index=0).component().representation(color="white")
+    # model_1 = cif_1wrf.model_structure(model_index=1).component().representation(color="red")
+    # model_2 = cif_1wrf.model_structure(model_index=2).component().representation(color="blue")
+    model_0 = cif_1wrf.model_structure(model_index=0).component().representation().color(color="white")
+    model_1 = cif_1wrf.model_structure(model_index=1).component().representation().color(color="red")
+    model_2 = cif_1wrf.model_structure(model_index=2).component().representation().color(color="blue")
     return JSONResponse(builder.get_state())
 
 
@@ -406,13 +408,6 @@
     #     ), translation=(40, 10, 40))
     #     .representation(color="orange")
     # )
-=======
-    model_0 = cif_1wrf.model_structure(model_index=0).component().representation().color(color="white")
-    model_1 = cif_1wrf.model_structure(model_index=1).component().representation().color(color="red")
-    model_2 = cif_1wrf.model_structure(model_index=2).component().representation().color(color="blue")
-    # TODO check model indexing convention (0- or 1-based)
->>>>>>> 903db5bd
-    return JSONResponse(builder.get_state())
 
 
 @router.get("/testing/components")
@@ -425,13 +420,6 @@
     )
     (
         structure.component(selector="protein")
-<<<<<<< HEAD
-        .representation(type="surface", color="white")
-    )
-    (
-        structure.component(selector="nucleic")
-        .representation(type="cartoon", color="red")
-=======
         .representation(type="surface")
         .color(color="white")
         .color(selector=ComponentExpression(label_asym_id="A", label_seq_id=64), color="red")
@@ -441,7 +429,6 @@
         .representation(type="cartoon")
         .color(color="red")
         .color_from_cif(schema="residue", category_name="my_custom_cif_category")
->>>>>>> 903db5bd
     )
     # structure2 = (
     #     builder.download(url=f"https://www.ebi.ac.uk/pdbe/entry-files/download/????_updated.cif")
@@ -596,10 +583,9 @@
         .parse(format="mmcif")
         .model_structure()
     )
-<<<<<<< HEAD
     reprs = [
-        structure.component(selector="protein").representation(type="cartoon", color="white"),
-        structure.component(selector="nucleic").representation(type="ball-and-stick", color="white"),
+        structure.component(selector="protein").representation(type="cartoon").color("white"),
+        structure.component(selector="nucleic").representation(type="ball-and-stick").color("white"),
         structure.component(selector="ion").representation(type="surface"),
     ]
     if colors:
@@ -621,23 +607,6 @@
             format="json",
             field_name="label_asym_id",
         )
-=======
-    structure.component(selector="protein").representation(type="cartoon").color(color="white").color_from_url(
-        schema="all-atomic",
-        url="http://0.0.0.0:9000/api/v1/examples/data/1h9t/json/domains",
-        format="json",
-    )
-    structure.component(selector="nucleic").representation(type="ball-and-stick").color(color="white").color_from_url(
-        schema="all-atomic",
-        url="http://0.0.0.0:9000/api/v1/examples/data/1h9t/json/domains",
-        format="json",
-    )
-    structure.component(selector="ion").representation(type="surface").color_from_url(
-        schema="all-atomic",
-        url="http://0.0.0.0:9000/api/v1/examples/data/1h9t/json/domains",
-        format="json",
-    )
->>>>>>> 903db5bd
     return JSONResponse(builder.get_state())
 
 
@@ -726,40 +695,6 @@
         url="http://0.0.0.0:9000/api/v1/examples/data/1h9t/json/domains",
         format="json",
     )
-<<<<<<< HEAD
-
-    # structure.label(text='structure')
-    # structure.component(selector=[ComponentExpression(atom_index=4404), ComponentExpression(atom_index=4405), ComponentExpression(label_asym_id='A')])
-
-    structure.component(selector=ComponentExpression(label_asym_id='A', beg_label_seq_id=9, end_label_seq_id=83)).label(text='DNA-binding')
-    structure.component(selector=ComponentExpression(label_asym_id='B', beg_label_seq_id=9, end_label_seq_id=83)).label(text='DNA-binding')
-    structure.component(selector=ComponentExpression(label_asym_id='A', beg_label_seq_id=84, end_label_seq_id=231)).label(text='Acyl-CoA binding')
-    structure.component(selector=ComponentExpression(label_asym_id='B', beg_label_seq_id=84, end_label_seq_id=231)).label(text='Acyl-CoA binding')
-    structure.component(selector=ComponentExpression(label_asym_id='C')).label(text='DNA X')
-    structure.component(selector=ComponentExpression(label_asym_id='D')).label(text='DNA Y')
-
-    structure.component(selector=ComponentExpression(label_asym_id='D', atom_id=4016)).label(text="DNA Y O5'")
-    structure.component(selector=ComponentExpression(label_asym_id='D', atom_id=4391)).label(text="DNA Y O3'")
-    structure.component(selector=ComponentExpression(label_asym_id='E')).label(text='Gold')
-    structure.component(selector=ComponentExpression(label_asym_id='H')).label(text='Gold')
-    structure.component(selector=ComponentExpression(label_asym_id='F')).label(text='Chloride')
-    structure.component(selector=ComponentExpression(label_asym_id='G')).label(text='Chloride')
-    structure.component(selector=ComponentExpression(label_asym_id='I')).label(text='Chloride')
-
-    structure.component(selector=ComponentExpression(label_asym_id='A', label_seq_id=57)).label(text='Ligand binding')
-    structure.component(selector=ComponentExpression(label_asym_id='A', label_seq_id=67)).label(text='Ligand binding')
-    structure.component(selector=ComponentExpression(label_asym_id='A', label_seq_id=121)).label(text='Ligand binding')
-    structure.component(selector=ComponentExpression(label_asym_id='A', label_seq_id=125)).label(text='Ligand binding')
-    structure.component(selector=ComponentExpression(label_asym_id='A', label_seq_id=129)).label(text='Ligand binding')
-    structure.component(selector=ComponentExpression(label_asym_id='A', label_seq_id=178)).label(text='Ligand binding')
-    structure.component(selector=ComponentExpression(label_asym_id='A', beg_label_seq_id=203, end_label_seq_id=205)).label(text='Ligand binding')
-    structure.component(selector=ComponentExpression(label_asym_id='B', label_seq_id=67)).label(text='Ligand binding')
-    structure.component(selector=ComponentExpression(label_asym_id='B', label_seq_id=121)).label(text='Ligand binding')
-    structure.component(selector=ComponentExpression(label_asym_id='B', label_seq_id=125)).label(text='Ligand binding')
-    structure.component(selector=ComponentExpression(label_asym_id='B', label_seq_id=129)).label(text='Ligand binding')
-    structure.component(selector=ComponentExpression(label_asym_id='B', beg_label_seq_id=203, end_label_seq_id=205)).label(text='Ligand binding')
-
-=======
     structure.component(selector=ComponentExpression(label_asym_id="A", beg_label_seq_id=9, end_label_seq_id=83)).label(
         text="DNA-binding"
     )
@@ -800,7 +735,6 @@
     structure.component(
         selector=ComponentExpression(label_asym_id="B", beg_label_seq_id=203, end_label_seq_id=205)
     ).label(text="Ligand binding")
->>>>>>> 903db5bd
     return JSONResponse(builder.get_state())
 
 
